--- conflicted
+++ resolved
@@ -145,14 +145,10 @@
     @property
     def unit_of_measurement(self):
         """Return the unit of measurement of this entity, if any."""
-<<<<<<< HEAD
-        if self.device.attributes and self.device.attributes[CORE_MEASURED_VALUE_TYPE]:
-=======
         if (
             self.device.attributes
             and CORE_MEASURED_VALUE_TYPE in self.device.attributes
         ):
->>>>>>> 797e4ebc
             attribute = self.device.attributes[CORE_MEASURED_VALUE_TYPE]
             return UNITS.get(attribute.value)
 
