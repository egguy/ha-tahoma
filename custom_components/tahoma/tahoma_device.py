--- conflicted
+++ resolved
@@ -107,10 +107,6 @@
 
         action = Action(self.tahoma_device.url)
         action.add_command(cmd_name, *args)
-<<<<<<< HEAD
-        return self.controller.apply_actions("HomeAssistant", [action])
-=======
         exec_id = self.controller.apply_actions("HomeAssistant", [action])
         while exec_id in self.controller.get_current_executions():
-            continue
->>>>>>> 319f170a
+            continue