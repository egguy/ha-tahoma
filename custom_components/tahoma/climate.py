--- conflicted
+++ resolved
@@ -17,11 +17,8 @@
 
 TYPE = {
     "AtlanticElectricalHeater": AtlanticElectricalHeater,
-<<<<<<< HEAD
     "AtlanticHeatRecoveryVentilation": AtlanticHeatRecoveryVentilation,
-=======
     "HitachiAirToWaterHeatingZone": HitachiAirToWaterHeatingZone,
->>>>>>> 89fdde0e
     "SomfyThermostat": SomfyThermostat,
     "DimmerExteriorHeating": DimmerExteriorHeating,
     "StatelessExteriorHeating": StatelessExteriorHeating,
