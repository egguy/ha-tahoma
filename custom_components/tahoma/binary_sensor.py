"""Support for Overkiz binary sensors."""
from __future__ import annotations

from homeassistant.components.binary_sensor import (
    BinarySensorDeviceClass,
    BinarySensorEntity,
)
from homeassistant.config_entries import ConfigEntry
from homeassistant.core import HomeAssistant
from homeassistant.helpers.entity_platform import AddEntitiesCallback
from pyhoma.enums import OverkizCommandParam, OverkizState

<<<<<<< HEAD
from .const import DOMAIN, STATE_ON
=======
from .const import DOMAIN, IGNORED_OVERKIZ_DEVICES
>>>>>>> 007ea611
from .entity import OverkizBinarySensorDescription, OverkizDescriptiveEntity

BINARY_SENSOR_DESCRIPTIONS = [
    # RainSensor/RainSensor
    OverkizBinarySensorDescription(
        key=OverkizState.CORE_RAIN,
        name="Rain",
        icon="mdi:weather-rainy",
        is_on=lambda state: state == OverkizCommandParam.DETECTED,
    ),
    # SmokeSensor/SmokeSensor
    OverkizBinarySensorDescription(
        key=OverkizState.CORE_SMOKE,
        name="Smoke",
        device_class=BinarySensorDeviceClass.SMOKE,
        is_on=lambda state: state == OverkizCommandParam.DETECTED,
    ),
    # WaterSensor/WaterDetectionSensor
    OverkizBinarySensorDescription(
        key=OverkizState.CORE_WATER_DETECTION,
        name="Water",
        icon="mdi:water",
        is_on=lambda state: state == OverkizCommandParam.DETECTED,
    ),
    # AirSensor/AirFlowSensor
    OverkizBinarySensorDescription(
        key=OverkizState.CORE_GAS_DETECTION,
        name="Gas",
        device_class=BinarySensorDeviceClass.GAS,
        is_on=lambda state: state == OverkizCommandParam.DETECTED,
    ),
    # OccupancySensor/OccupancySensor
    # OccupancySensor/MotionSensor
    OverkizBinarySensorDescription(
        key=OverkizState.CORE_OCCUPANCY,
        name="Occupancy",
        device_class=BinarySensorDeviceClass.OCCUPANCY,
        is_on=lambda state: state == OverkizCommandParam.PERSON_INSIDE,
    ),
    # ContactSensor/WindowWithTiltSensor
    OverkizBinarySensorDescription(
        key=OverkizState.CORE_VIBRATION,
        name="Vibration",
        device_class=BinarySensorDeviceClass.VIBRATION,
        is_on=lambda state: state == OverkizCommandParam.DETECTED,
    ),
    # ContactSensor/ContactSensor
    OverkizBinarySensorDescription(
        key=OverkizState.CORE_CONTACT,
        name="Contact",
        device_class=BinarySensorDeviceClass.DOOR,
        is_on=lambda state: state == OverkizCommandParam.OPEN,
    ),
    # Siren/SirenStatus
    OverkizBinarySensorDescription(
        key=OverkizState.CORE_ASSEMBLY,
        name="Assembly",
        device_class=BinarySensorDeviceClass.PROBLEM,
        is_on=lambda state: state == OverkizCommandParam.OPEN,
    ),
    # Unknown
    OverkizBinarySensorDescription(
        key=OverkizState.IO_VIBRATION_DETECTED,
        name="Vibration",
        device_class=BinarySensorDeviceClass.VIBRATION,
        is_on=lambda state: state == OverkizCommandParam.DETECTED,
    ),
    # DomesticHotWaterProduction/WaterHeatingSystem
    OverkizBinarySensorDescription(
<<<<<<< HEAD
        key="io:DHWBoostModeState",
        name="Boost Mode",
        device_class=None,
        is_on=lambda state: state == STATE_ON,
    ),
    OverkizBinarySensorDescription(
        key="io:DHWAbsenceModeState",
        name="Away Mode",
        device_class=None,
        is_on=lambda state: state == STATE_ON,
    ),
    OverkizBinarySensorDescription(
        key="io:OperatingModeCapabilitiesState",
=======
        key=OverkizState.IO_OPERATING_MODE_CAPABILITIES,
>>>>>>> 007ea611
        name="Energy Demand Status",
        device_class=BinarySensorDeviceClass.HEAT,
        is_on=lambda state: state.get(OverkizCommandParam.ENERGY_DEMAND_STATUS) == 1,
    ),
]


async def async_setup_entry(
    hass: HomeAssistant,
    entry: ConfigEntry,
    async_add_entities: AddEntitiesCallback,
):
    """Set up the Overkiz sensors from a config entry."""
    data = hass.data[DOMAIN][entry.entry_id]
    coordinator = data["coordinator"]
    entities = []

    key_supported_states = {
        description.key: description for description in BINARY_SENSOR_DESCRIPTIONS
    }

    for device in coordinator.data.values():
        if (
            device.widget not in IGNORED_OVERKIZ_DEVICES
            and device.ui_class not in IGNORED_OVERKIZ_DEVICES
        ):
            for state in device.definition.states:
                if description := key_supported_states.get(state.qualified_name):
                    entities.append(
                        OverkizBinarySensor(
                            device.device_url,
                            coordinator,
                            description,
                        )
                    )

    async_add_entities(entities)


class OverkizBinarySensor(OverkizDescriptiveEntity, BinarySensorEntity):
    """Representation of an Overkiz Binary Sensor."""

    @property
    def is_on(self):
        """Return the state of the sensor."""
        state = self.device.states.get(self.entity_description.key)

        if not state:
            return None

        return self.entity_description.is_on(state.value)<|MERGE_RESOLUTION|>--- conflicted
+++ resolved
@@ -10,11 +10,7 @@
 from homeassistant.helpers.entity_platform import AddEntitiesCallback
 from pyhoma.enums import OverkizCommandParam, OverkizState
 
-<<<<<<< HEAD
-from .const import DOMAIN, STATE_ON
-=======
-from .const import DOMAIN, IGNORED_OVERKIZ_DEVICES
->>>>>>> 007ea611
+from .const import DOMAIN, IGNORED_OVERKIZ_DEVICES, STATE_ON
 from .entity import OverkizBinarySensorDescription, OverkizDescriptiveEntity
 
 BINARY_SENSOR_DESCRIPTIONS = [
@@ -84,23 +80,19 @@
     ),
     # DomesticHotWaterProduction/WaterHeatingSystem
     OverkizBinarySensorDescription(
-<<<<<<< HEAD
-        key="io:DHWBoostModeState",
+        key=OverkizState.IO_DHW_BOOST_MODE,
         name="Boost Mode",
         device_class=None,
         is_on=lambda state: state == STATE_ON,
     ),
     OverkizBinarySensorDescription(
-        key="io:DHWAbsenceModeState",
+        key=OverkizState.IO_DHW_ABSENCE_MODE,
         name="Away Mode",
         device_class=None,
         is_on=lambda state: state == STATE_ON,
     ),
     OverkizBinarySensorDescription(
-        key="io:OperatingModeCapabilitiesState",
-=======
         key=OverkizState.IO_OPERATING_MODE_CAPABILITIES,
->>>>>>> 007ea611
         name="Energy Demand Status",
         device_class=BinarySensorDeviceClass.HEAT,
         is_on=lambda state: state.get(OverkizCommandParam.ENERGY_DEMAND_STATUS) == 1,
