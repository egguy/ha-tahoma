"""Support for DomesticHotWaterProduction."""
from homeassistant.components.climate.const import SUPPORT_TARGET_TEMPERATURE
from homeassistant.components.water_heater import (
    STATE_ECO,
    SUPPORT_AWAY_MODE,
    SUPPORT_OPERATION_MODE,
    WaterHeaterEntity,
)
from homeassistant.const import ATTR_TEMPERATURE, TEMP_CELSIUS
<<<<<<< HEAD
=======
from pyhoma.enums import OverkizCommand, OverkizCommandParam, OverkizState
>>>>>>> 007ea611

from ..const import COMMAND_OFF, COMMAND_ON, STATE_ON
from ..entity import OverkizEntity

<<<<<<< HEAD
CORE_MAXIMAL_TEMPERATURE_MANUAL_MODE_STATE = "core:MaximalTemperatureManualModeState"
CORE_MINIMAL_TEMPERATURE_MANUAL_MODE_STATE = "core:MinimalTemperatureManualModeState"
CORE_OPERATING_MODE_STATE = "core:OperatingModeState"
CORE_TARGET_TEMPERATURE_STATE = "core:TargetTemperatureState"

IO_DHW_ABSENCE_MODE_STATE = "io:DHWAbsenceModeState"
IO_DHW_BOOST_MODE_STATE = "io:DHWBoostModeState"
IO_DHW_MODE_STATE = "io:DHWModeState"
IO_MIDDLE_WATER_TEMPERATURE_STATE = "io:MiddleWaterTemperatureState"

STATE_ABSENCE = "absence"
STATE_AUTO = "auto"
STATE_MANUAL = "manual"

COMMAND_SET_ABSENCE_MODE = "setAbsenceMode"
COMMAND_SET_BOOST_MODE = "setBoostMode"
COMMAND_SET_CURRENT_OPERATING_MODE = "setCurrentOperatingMode"
COMMAND_SET_DHW_MODE = "setDHWMode"
COMMAND_SET_TARGET_TEMPERATURE = "setTargetTemperature"

MODE_AUTO = "autoMode"
MODE_BOOST = "boost"
MODE_MANUAL_ECO_ACTIVE = "manualEcoActive"
MODE_MANUAL_ECO_INACTIVE = "manualEcoInactive"
MODE_ABSENCE_PROG = "prog"

MAP_OPERATION_MODES = {
    MODE_AUTO: STATE_AUTO,
    MODE_BOOST: MODE_BOOST,
    MODE_MANUAL_ECO_ACTIVE: STATE_ECO,
    MODE_MANUAL_ECO_INACTIVE: STATE_MANUAL,
=======
STATE_MANUAL = "manual"
STATE_AUTO = "auto"

OVERKIZ_TO_OPERATION_MODE = {
    OverkizCommandParam.MANUAL_ECO_ACTIVE: STATE_ECO,
    OverkizCommandParam.MANUAL_ECO_INACTIVE: STATE_MANUAL,
    OverkizCommandParam.AUTO: STATE_AUTO,
    OverkizCommandParam.AUTO_MODE: STATE_AUTO,
>>>>>>> 007ea611
}

OPERATION_MODE_TO_OVERKIZ = {v: k for k, v in OVERKIZ_TO_OPERATION_MODE.items()}


class DomesticHotWaterProduction(OverkizEntity, WaterHeaterEntity):
    """Representation of a DomesticHotWaterProduction Water Heater."""

    _attr_operation_list = [*OPERATION_MODE_TO_OVERKIZ]
    _attr_supported_features = (
        SUPPORT_OPERATION_MODE | SUPPORT_AWAY_MODE | SUPPORT_TARGET_TEMPERATURE
    )
    _attr_temperature_unit = TEMP_CELSIUS

    @property
    def min_temp(self):
        """Return the minimum temperature."""
        return self.executor.select_state(
            OverkizState.CORE_MINIMAL_TEMPERATURE_MANUAL_MODE
        )

    @property
    def max_temp(self):
        """Return the maximum temperature."""
        return self.executor.select_state(
            OverkizState.CORE_MAXIMAL_TEMPERATURE_MANUAL_MODE
        )

    @property
    def current_operation(self):
        """Return current operation ie. eco, electric, performance, ..."""
        return OVERKIZ_TO_OPERATION_MODE[
            self.executor.select_state(OverkizState.IO_DHW_MODE)
        ]

    @property
    def current_temperature(self):
        """Return the current temperature."""
        return self.executor.select_state(OverkizState.IO_MIDDLE_WATER_TEMPERATURE)

    @property
    def target_temperature(self):
        """Return the temperature we try to reach."""
        return self.executor.select_state(OverkizState.CORE_TARGET_TEMPERATURE)

    @property
    def target_temperature_high(self):
        """Return the highbound target temperature we try to reach."""
        return self.executor.select_state(
            OverkizState.CORE_MAXIMAL_TEMPERATURE_MANUAL_MODE
        )

    @property
    def target_temperature_low(self):
        """Return the lowbound target temperature we try to reach."""
        return self.executor.select_state(
            OverkizState.CORE_MINIMAL_TEMPERATURE_MANUAL_MODE
        )

    async def async_set_temperature(self, **kwargs):
        """Set new target temperature."""
        target_temperature = kwargs.get(ATTR_TEMPERATURE)
        await self.executor.async_execute_command(
            OverkizCommand.SET_TARGET_TEMPERATURE, target_temperature
        )

    async def async_set_operation_mode(self, operation_mode):
        """Set new target operation mode."""
        if operation_mode == MODE_BOOST:
            await self.executor.async_execute_command(
                COMMAND_SET_BOOST_MODE, COMMAND_ON
            )
            return
        if operation_mode != MODE_BOOST and self._is_boost_mode_on:
            await self.executor.async_execute_command(
                COMMAND_SET_BOOST_MODE, COMMAND_OFF
            )
        await self.executor.async_execute_command(
            OverkizCommand.SET_DHW_MODE, OPERATION_MODE_TO_OVERKIZ[operation_mode]
        )

    @property
    def is_away_mode_on(self):
        """Return true if away mode is on."""
<<<<<<< HEAD
        return self.executor.select_state(IO_DHW_ABSENCE_MODE_STATE) == STATE_ON

    @property
    def _is_boost_mode_on(self):
        """Return true if boost mode is on."""
        return self.executor.select_state(IO_DHW_BOOST_MODE_STATE) == STATE_ON

    async def async_turn_away_mode_on(self):
        """Turn away mode on."""
        await self.executor.async_execute_command(COMMAND_SET_ABSENCE_MODE, COMMAND_ON)

    async def async_turn_away_mode_off(self):
        """Turn away mode off."""
        await self.executor.async_execute_command(COMMAND_SET_ABSENCE_MODE, COMMAND_OFF)
=======
        return (
            self.executor.select_state(OverkizState.CORE_OPERATING_MODE).get(
                OverkizCommandParam.ABSENCE
            )
            == OverkizCommandParam.ON
        )

    async def async_turn_away_mode_on(self):
        """Turn away mode on."""
        await self.executor.async_execute_command(
            OverkizCommand.SET_CURRENT_OPERATING_MODE,
            {
                OverkizCommandParam.RELAUNCH: OverkizCommandParam.OFF,
                OverkizCommandParam.ABSENCE: OverkizCommandParam.ON,
            },
        )

    async def async_turn_away_mode_off(self):
        """Turn away mode off."""
        await self.executor.async_execute_command(
            OverkizCommand.SET_CURRENT_OPERATING_MODE,
            {
                OverkizCommandParam.RELAUNCH: OverkizCommandParam.OFF,
                OverkizCommandParam.ABSENCE: OverkizCommandParam.OFF,
            },
        )
>>>>>>> 007ea611
<|MERGE_RESOLUTION|>--- conflicted
+++ resolved
@@ -7,56 +7,19 @@
     WaterHeaterEntity,
 )
 from homeassistant.const import ATTR_TEMPERATURE, TEMP_CELSIUS
-<<<<<<< HEAD
-=======
 from pyhoma.enums import OverkizCommand, OverkizCommandParam, OverkizState
->>>>>>> 007ea611
 
-from ..const import COMMAND_OFF, COMMAND_ON, STATE_ON
+from ..const import STATE_ON
 from ..entity import OverkizEntity
 
-<<<<<<< HEAD
-CORE_MAXIMAL_TEMPERATURE_MANUAL_MODE_STATE = "core:MaximalTemperatureManualModeState"
-CORE_MINIMAL_TEMPERATURE_MANUAL_MODE_STATE = "core:MinimalTemperatureManualModeState"
-CORE_OPERATING_MODE_STATE = "core:OperatingModeState"
-CORE_TARGET_TEMPERATURE_STATE = "core:TargetTemperatureState"
-
-IO_DHW_ABSENCE_MODE_STATE = "io:DHWAbsenceModeState"
-IO_DHW_BOOST_MODE_STATE = "io:DHWBoostModeState"
-IO_DHW_MODE_STATE = "io:DHWModeState"
-IO_MIDDLE_WATER_TEMPERATURE_STATE = "io:MiddleWaterTemperatureState"
-
-STATE_ABSENCE = "absence"
-STATE_AUTO = "auto"
-STATE_MANUAL = "manual"
-
-COMMAND_SET_ABSENCE_MODE = "setAbsenceMode"
-COMMAND_SET_BOOST_MODE = "setBoostMode"
-COMMAND_SET_CURRENT_OPERATING_MODE = "setCurrentOperatingMode"
-COMMAND_SET_DHW_MODE = "setDHWMode"
-COMMAND_SET_TARGET_TEMPERATURE = "setTargetTemperature"
-
-MODE_AUTO = "autoMode"
-MODE_BOOST = "boost"
-MODE_MANUAL_ECO_ACTIVE = "manualEcoActive"
-MODE_MANUAL_ECO_INACTIVE = "manualEcoInactive"
-MODE_ABSENCE_PROG = "prog"
-
-MAP_OPERATION_MODES = {
-    MODE_AUTO: STATE_AUTO,
-    MODE_BOOST: MODE_BOOST,
-    MODE_MANUAL_ECO_ACTIVE: STATE_ECO,
-    MODE_MANUAL_ECO_INACTIVE: STATE_MANUAL,
-=======
-STATE_MANUAL = "manual"
-STATE_AUTO = "auto"
+DHWP_TYPE_MURAL = "io:AtlanticDomesticHotWaterProductionV2_MURAL_IOComponent"
+DHWP_TYPE_CE_FLAT_C2 = "io:AtlanticDomesticHotWaterProductionV2_CE_FLAT_C2_IOComponent"
 
 OVERKIZ_TO_OPERATION_MODE = {
     OverkizCommandParam.MANUAL_ECO_ACTIVE: STATE_ECO,
-    OverkizCommandParam.MANUAL_ECO_INACTIVE: STATE_MANUAL,
-    OverkizCommandParam.AUTO: STATE_AUTO,
-    OverkizCommandParam.AUTO_MODE: STATE_AUTO,
->>>>>>> 007ea611
+    OverkizCommandParam.MANUAL_ECO_INACTIVE: OverkizCommandParam.MANUAL,
+    OverkizCommandParam.AUTO: OverkizCommandParam.AUTO,
+    OverkizCommandParam.AUTO_MODE: OverkizCommandParam.AUTO,
 }
 
 OPERATION_MODE_TO_OVERKIZ = {v: k for k, v in OVERKIZ_TO_OPERATION_MODE.items()}
@@ -125,14 +88,14 @@
 
     async def async_set_operation_mode(self, operation_mode):
         """Set new target operation mode."""
-        if operation_mode == MODE_BOOST:
+        if operation_mode == OverkizCommandParam.BOOST:
             await self.executor.async_execute_command(
-                COMMAND_SET_BOOST_MODE, COMMAND_ON
+                OverkizCommand.SET_BOOST_MODE, OverkizCommand.ON
             )
             return
-        if operation_mode != MODE_BOOST and self._is_boost_mode_on:
+        if operation_mode != OverkizCommandParam.BOOST and self._is_boost_mode_on:
             await self.executor.async_execute_command(
-                COMMAND_SET_BOOST_MODE, COMMAND_OFF
+                OverkizCommand.SET_BOOST_MODE, OverkizCommand.OFF
             )
         await self.executor.async_execute_command(
             OverkizCommand.SET_DHW_MODE, OPERATION_MODE_TO_OVERKIZ[operation_mode]
@@ -141,46 +104,53 @@
     @property
     def is_away_mode_on(self):
         """Return true if away mode is on."""
-<<<<<<< HEAD
-        return self.executor.select_state(IO_DHW_ABSENCE_MODE_STATE) == STATE_ON
+        if self.device.controllable_name == DHWP_TYPE_MURAL:
+            return (
+                self.executor.select_state(OverkizState.CORE_OPERATING_MODE).get(
+                    OverkizCommandParam.ABSENCE
+                )
+                == OverkizCommandParam.ON
+            )
+        if self.device.controllable_name == DHWP_TYPE_CE_FLAT_C2:
+            return (
+                self.executor.select_state(OverkizState.IO_DHW_ABSENCE_MODE)
+                == OverkizCommandParam.ON
+            )
 
     @property
     def _is_boost_mode_on(self):
         """Return true if boost mode is on."""
-        return self.executor.select_state(IO_DHW_BOOST_MODE_STATE) == STATE_ON
-
-    async def async_turn_away_mode_on(self):
-        """Turn away mode on."""
-        await self.executor.async_execute_command(COMMAND_SET_ABSENCE_MODE, COMMAND_ON)
-
-    async def async_turn_away_mode_off(self):
-        """Turn away mode off."""
-        await self.executor.async_execute_command(COMMAND_SET_ABSENCE_MODE, COMMAND_OFF)
-=======
         return (
-            self.executor.select_state(OverkizState.CORE_OPERATING_MODE).get(
-                OverkizCommandParam.ABSENCE
-            )
+            self.executor.select_state(OverkizState.IO_DHW_BOOST_MODE)
             == OverkizCommandParam.ON
         )
 
     async def async_turn_away_mode_on(self):
         """Turn away mode on."""
-        await self.executor.async_execute_command(
-            OverkizCommand.SET_CURRENT_OPERATING_MODE,
-            {
-                OverkizCommandParam.RELAUNCH: OverkizCommandParam.OFF,
-                OverkizCommandParam.ABSENCE: OverkizCommandParam.ON,
-            },
-        )
+        if self.device.controllable_name == DHWP_TYPE_MURAL:
+            await self.executor.async_execute_command(
+                OverkizCommand.SET_CURRENT_OPERATING_MODE,
+                {
+                    OverkizCommandParam.RELAUNCH: OverkizCommandParam.OFF,
+                    OverkizCommandParam.ABSENCE: OverkizCommandParam.ON,
+                },
+            )
+        if self.device.controllable_name == DHWP_TYPE_CE_FLAT_C2:
+            await self.executor.async_execute_command(
+                OverkizCommand.SET_ABSENCE_MODE, OverkizCommandParam.ON
+            )
 
     async def async_turn_away_mode_off(self):
         """Turn away mode off."""
-        await self.executor.async_execute_command(
-            OverkizCommand.SET_CURRENT_OPERATING_MODE,
-            {
-                OverkizCommandParam.RELAUNCH: OverkizCommandParam.OFF,
-                OverkizCommandParam.ABSENCE: OverkizCommandParam.OFF,
-            },
-        )
->>>>>>> 007ea611
+        if self.device.controllable_name == DHWP_TYPE_MURAL:
+            await self.executor.async_execute_command(
+                OverkizCommand.SET_CURRENT_OPERATING_MODE,
+                {
+                    OverkizCommandParam.RELAUNCH: OverkizCommandParam.OFF,
+                    OverkizCommandParam.ABSENCE: OverkizCommandParam.OFF,
+                },
+            )
+        if self.device.controllable_name == DHWP_TYPE_CE_FLAT_C2:
+            await self.executor.async_execute_command(
+                OverkizCommand.SET_ABSENCE_MODE, OverkizCommandParam.OFF
+            )