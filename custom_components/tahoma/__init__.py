"""The TaHoma integration."""
import asyncio
from collections import defaultdict
from datetime import timedelta
import logging
from typing import List

from aiohttp import ClientError, ServerDisconnectedError
from homeassistant.components.scene import DOMAIN as SCENE
from homeassistant.config_entries import SOURCE_IMPORT, ConfigEntry
from homeassistant.const import CONF_EXCLUDE, CONF_PASSWORD, CONF_USERNAME
from homeassistant.core import HomeAssistant
from homeassistant.exceptions import ConfigEntryNotReady
from homeassistant.helpers import aiohttp_client, config_validation as cv
from pyhoma.client import TahomaClient
from pyhoma.exceptions import (
    BadCredentialsException,
    MaintenanceException,
    TooManyRequestsException,
)
from pyhoma.models import Command, Device
import voluptuous as vol

from .const import (
    CONF_UPDATE_INTERVAL,
    DEFAULT_UPDATE_INTERVAL,
    DOMAIN,
    IGNORED_TAHOMA_TYPES,
    TAHOMA_TYPES,
)
from .coordinator import TahomaDataUpdateCoordinator

_LOGGER = logging.getLogger(__name__)

SERVICE_EXECUTE_COMMAND = "execute_command"

HOMEKIT_SETUP_CODE = "homekit:SetupCode"
HOMEKIT_STACK = "HomekitStack"

CONFIG_SCHEMA = vol.Schema(
    {
        DOMAIN: vol.All(
            cv.deprecated(CONF_EXCLUDE),
            vol.Schema(
                {
                    vol.Required(CONF_USERNAME): cv.string,
                    vol.Required(CONF_PASSWORD): cv.string,
                    vol.Optional(CONF_EXCLUDE, default=[]): vol.All(
                        cv.ensure_list, [cv.string]
                    ),
                }
            ),
        )
    },
    extra=vol.ALLOW_EXTRA,
)


async def async_setup(hass: HomeAssistant, config: dict):
    """Set up the TaHoma component."""
    configuration = config.get(DOMAIN)

    if configuration is None:
        return True

    if any(
        configuration.get(CONF_USERNAME) in entry.data.get(CONF_USERNAME)
        for entry in hass.config_entries.async_entries(DOMAIN)
    ):
        return True

    hass.async_create_task(
        hass.config_entries.flow.async_init(
            DOMAIN,
            context={"source": SOURCE_IMPORT},
            data=configuration,
        )
    )

    return True


async def async_setup_entry(hass: HomeAssistant, entry: ConfigEntry):
    """Set up TaHoma from a config entry."""
    hass.data.setdefault(DOMAIN, {})

    username = entry.data.get(CONF_USERNAME)
    password = entry.data.get(CONF_PASSWORD)

    session = aiohttp_client.async_create_clientsession(hass)
    client = TahomaClient(username, password, session=session)

    try:
        await client.login()
        devices = await client.get_devices()
        scenarios = await client.get_scenarios()
    except BadCredentialsException:
        _LOGGER.error("invalid_auth")
        return False
    except TooManyRequestsException as exception:
        _LOGGER.error("too_many_requests")
        raise ConfigEntryNotReady from exception
    except (TimeoutError, ClientError, ServerDisconnectedError) as exception:
        _LOGGER.error("cannot_connect")
        raise ConfigEntryNotReady from exception
    except MaintenanceException as exception:
        _LOGGER.error("server_in_maintenance")
        raise ConfigEntryNotReady from exception
    except Exception as exception:  # pylint: disable=broad-except
        _LOGGER.exception(exception)
        return False

    update_interval = entry.options.get(CONF_UPDATE_INTERVAL, DEFAULT_UPDATE_INTERVAL)

    if is_stateless(devices):
        update_interval = None

    tahoma_coordinator = TahomaDataUpdateCoordinator(
        hass,
        _LOGGER,
        name="TaHoma Event Fetcher",
        client=client,
        devices=devices,
        update_interval=timedelta(seconds=update_interval),
    )

    await tahoma_coordinator.async_refresh()

    entities = defaultdict(list)
    entities[SCENE] = scenarios

    hass.data[DOMAIN][entry.entry_id] = {
        "entities": entities,
        "coordinator": tahoma_coordinator,
        "update_listener": entry.add_update_listener(update_listener),
    }

    for device in tahoma_coordinator.data.values():
        platform = TAHOMA_TYPES.get(device.widget) or TAHOMA_TYPES.get(device.ui_class)
        if platform:
            entities[platform].append(device)
        elif (
            device.widget not in IGNORED_TAHOMA_TYPES
            and device.ui_class not in IGNORED_TAHOMA_TYPES
        ):
            _LOGGER.debug(
                "Unsupported TaHoma device detected (%s - %s - %s)",
                device.controllable_name,
                device.ui_class,
                device.widget,
            )

        if device.widget == HOMEKIT_STACK:
            print_homekit_setup_code(device)

    for platform in entities:
        hass.async_create_task(
            hass.config_entries.async_forward_entry_setup(entry, platform)
        )

    async def handle_execute_command(call):
        """Handle execute command service."""
        entity_registry = await hass.helpers.entity_registry.async_get_registry()
        entity = entity_registry.entities.get(call.data.get("entity_id"))
        await tahoma_coordinator.client.execute_command(
            entity.unique_id,
            Command(call.data.get("command"), call.data.get("args")),
            "Home Assistant Service",
        )

    hass.services.async_register(
        DOMAIN,
        SERVICE_EXECUTE_COMMAND,
        handle_execute_command,
        vol.Schema(
            {
                vol.Required("entity_id"): cv.string,
                vol.Required("command"): cv.string,
                vol.Optional("args", default=[]): vol.All(
                    cv.ensure_list, [vol.Any(str, int)]
                ),
            }
        ),
    )

    return True


async def async_unload_entry(hass: HomeAssistant, entry: ConfigEntry):
    """Unload a config entry."""
    entities_per_platform = hass.data[DOMAIN][entry.entry_id]["entities"]

    unload_ok = all(
        await asyncio.gather(
            *[
                hass.config_entries.async_forward_entry_unload(entry, platform)
                for platform in entities_per_platform
            ]
        )
    )

    if unload_ok:
        hass.data[DOMAIN][entry.entry_id]["update_listener"]()
        hass.data[DOMAIN].pop(entry.entry_id)

    return unload_ok


async def update_listener(hass: HomeAssistant, entry: ConfigEntry):
    """Update when config_entry options update."""
    if entry.options[CONF_UPDATE_INTERVAL]:
        coordinator = hass.data[DOMAIN][entry.entry_id]["coordinator"]
        new_update_interval = timedelta(seconds=entry.options[CONF_UPDATE_INTERVAL])
        coordinator.update_interval = new_update_interval
        coordinator.original_update_interval = new_update_interval

        await coordinator.async_refresh()


<<<<<<< HEAD
async def is_stateless(devices: List[Device]) -> bool:
    """Return true if all the devices are stateless."""
    return all(device.states is None or len(device.states) == 0 for device in devices)
=======
def print_homekit_setup_code(device: Device):
    """Retrieve and print HomeKit Setup Code."""
    if device.attributes:
        homekit = device.attributes.get(HOMEKIT_SETUP_CODE)

        if homekit:
            _LOGGER.info("HomeKit support detected with setup code %s.", homekit.value)
>>>>>>> 70b339c5
<|MERGE_RESOLUTION|>--- conflicted
+++ resolved
@@ -216,17 +216,14 @@
 
         await coordinator.async_refresh()
 
-
-<<<<<<< HEAD
 async def is_stateless(devices: List[Device]) -> bool:
     """Return true if all the devices are stateless."""
     return all(device.states is None or len(device.states) == 0 for device in devices)
-=======
+
 def print_homekit_setup_code(device: Device):
     """Retrieve and print HomeKit Setup Code."""
     if device.attributes:
         homekit = device.attributes.get(HOMEKIT_SETUP_CODE)
 
         if homekit:
-            _LOGGER.info("HomeKit support detected with setup code %s.", homekit.value)
->>>>>>> 70b339c5
+            _LOGGER.info("HomeKit support detected with setup code %s.", homekit.value)