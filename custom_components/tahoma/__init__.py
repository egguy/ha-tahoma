--- conflicted
+++ resolved
@@ -35,7 +35,6 @@
     extra=vol.ALLOW_EXTRA,
 )
 
-<<<<<<< HEAD
 PLATFORMS = [
     "binary_sensor",
     "climate",
@@ -46,9 +45,6 @@
     "sensor",
     "switch",
 ]
-=======
-PLATFORMS = ["binary_sensor", "cover", "light", "lock", "scene", "sensor", "switch"]
->>>>>>> ffa71a91
 
 
 async def async_setup(hass: HomeAssistant, config: dict):
