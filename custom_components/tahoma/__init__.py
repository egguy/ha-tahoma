"""The TaHoma integration."""
import asyncio
import logging

from requests.exceptions import RequestException
import voluptuous as vol
<<<<<<< HEAD
import logging
import json
=======
>>>>>>> f327a86f

from homeassistant.config_entries import ConfigEntry
from homeassistant.const import CONF_EXCLUDE, CONF_PASSWORD, CONF_USERNAME
from homeassistant.core import HomeAssistant
from homeassistant.helpers import (
    config_validation as cv,
    device_registry as dr,
    discovery,
)

from .const import DOMAIN, TAHOMA_TYPES
from .tahoma_api import TahomaApi

_LOGGER = logging.getLogger(__name__)

# TODO Deprecate EXCLUDE for the native method of disabling entities
CONFIG_SCHEMA = vol.Schema(
    {
        DOMAIN: vol.Schema(
            {
                vol.Required(CONF_USERNAME): cv.string,
                vol.Required(CONF_PASSWORD): cv.string,
                vol.Optional(CONF_EXCLUDE, default=[]): vol.All(
                    cv.ensure_list, [cv.string]
                ),
            }
        )
    },
    extra=vol.ALLOW_EXTRA,
)

PLATFORMS = ["binary_sensor", "cover", "light", "lock", "scene", "sensor", "switch"]


async def async_setup(hass: HomeAssistant, config: dict):
    """Set up the TaHoma component."""
    return True


async def async_setup_entry(hass: HomeAssistant, entry: ConfigEntry):
    """Set up TaHoma from a config entry."""

    hass.data.setdefault(DOMAIN, {})

    username = entry.data[CONF_USERNAME]
    password = entry.data[CONF_PASSWORD]

    try:
        controller = await hass.async_add_executor_job(TahomaApi, username, password)
        await hass.async_add_executor_job(controller.get_setup)
        devices = await hass.async_add_executor_job(controller.get_devices)
        scenes = await hass.async_add_executor_job(controller.get_action_groups)

    # TODO Add better exception handling
    except RequestException:
        _LOGGER.exception("Error when getting devices from the TaHoma API")
        return False

    hass.data[DOMAIN][entry.entry_id] = {
        "controller": controller,
        "devices": [],
        "scenes": [],
    }

    for device in devices:
        _device = controller.get_device(device)

        if _device.uiclass in TAHOMA_TYPES:
            if TAHOMA_TYPES[_device.uiclass] in PLATFORMS:
                component = TAHOMA_TYPES[_device.uiclass]
                hass.data[DOMAIN][entry.entry_id]["devices"].append(_device)

        else:
            _LOGGER.debug(
                "Unsupported Tahoma device (%s). Create an issue on Github with the following information. \n\n %s \n %s \n %s",
                _device.type,
                _device.type + " - " + _device.uiclass + " - " + _device.widget,
                json.dumps(_device.command_def) + ',',
                json.dumps(_device.states_def),
            )

    for component in PLATFORMS:
        hass.async_create_task(
            hass.config_entries.async_forward_entry_setup(entry, component)
        )

    for scene in scenes:
        hass.data[DOMAIN][entry.entry_id]["scenes"].append(scene)

    return True


async def async_unload_entry(hass: HomeAssistant, entry: ConfigEntry):
    """Unload a config entry."""
    unload_ok = all(
        await asyncio.gather(
            *[
                hass.config_entries.async_forward_entry_unload(entry, component)
                for component in PLATFORMS
            ]
        )
    )
    if unload_ok:
        hass.data[DOMAIN].pop(entry.entry_id)

    return unload_ok<|MERGE_RESOLUTION|>--- conflicted
+++ resolved
@@ -1,14 +1,10 @@
 """The TaHoma integration."""
 import asyncio
+import json
 import logging
 
 from requests.exceptions import RequestException
 import voluptuous as vol
-<<<<<<< HEAD
-import logging
-import json
-=======
->>>>>>> f327a86f
 
 from homeassistant.config_entries import ConfigEntry
 from homeassistant.const import CONF_EXCLUDE, CONF_PASSWORD, CONF_USERNAME
@@ -86,7 +82,7 @@
                 "Unsupported Tahoma device (%s). Create an issue on Github with the following information. \n\n %s \n %s \n %s",
                 _device.type,
                 _device.type + " - " + _device.uiclass + " - " + _device.widget,
-                json.dumps(_device.command_def) + ',',
+                json.dumps(_device.command_def) + ",",
                 json.dumps(_device.states_def),
             )
 
