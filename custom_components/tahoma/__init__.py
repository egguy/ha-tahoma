"""The Tahoma integration."""
import asyncio

import voluptuous as vol
import logging

from homeassistant.config_entries import ConfigEntry
from homeassistant.core import HomeAssistant

from homeassistant.const import CONF_PASSWORD, CONF_USERNAME, CONF_EXCLUDE

from .const import DOMAIN, TAHOMA_TYPES
from .tahoma_api import TahomaApi
from requests.exceptions import RequestException

from homeassistant.helpers import (
    config_validation as cv,
    device_registry as dr,
    discovery,
)

_LOGGER = logging.getLogger(__name__)

# TODO Deprecate EXCLUDE for the native method of disabling entities
CONFIG_SCHEMA = vol.Schema(
    {
        DOMAIN: vol.Schema(
            {
                vol.Required(CONF_USERNAME): cv.string,
                vol.Required(CONF_PASSWORD): cv.string,
                vol.Optional(CONF_EXCLUDE, default=[]): vol.All(
                    cv.ensure_list, [cv.string]
                ),
            }
        )
    },
    extra=vol.ALLOW_EXTRA,
)

PLATFORMS = [
<<<<<<< HEAD
    "climate",
=======
    "binary_sensor",
>>>>>>> 14d94f9f
    "cover",
    "light",
    "lock",
    "sensor",
    "switch",
]


async def async_setup(hass: HomeAssistant, config: dict):
    """Set up the Tahoma component."""
    return True


async def async_setup_entry(hass: HomeAssistant, entry: ConfigEntry):
    """Set up Tahoma from a config entry."""

    hass.data.setdefault(DOMAIN, {})

    username = entry.data[CONF_USERNAME]
    password = entry.data[CONF_PASSWORD]

    try:
        controller = await hass.async_add_executor_job(TahomaApi, username, password)
        await hass.async_add_executor_job(controller.get_setup)
        devices = await hass.async_add_executor_job(controller.get_devices)
        scenes = await hass.async_add_executor_job(controller.get_action_groups)

    # TODO Add better exception handling
    except RequestException:
        _LOGGER.exception("Error when getting devices from the Tahoma API")
        return False

    hass.data[DOMAIN][entry.entry_id] = {"controller": controller, "devices": [], "scenes": []}

    # List devices
    for device in devices:
        _device = controller.get_device(device)

        if _device.uiclass in TAHOMA_TYPES:
            if TAHOMA_TYPES[_device.uiclass] in PLATFORMS:
                component = TAHOMA_TYPES[_device.uiclass]

                hass.data[DOMAIN][entry.entry_id]["devices"].append(_device)

                hass.async_create_task(
                    hass.config_entries.async_forward_entry_setup(entry, component)
                )
        else:
            _LOGGER.warning(
                "Unsupported Tahoma device (%s - %s - %s)",
                _device.type,
                _device.uiclass,
                _device.widget,
            )

    for scene in scenes:
        hass.data[DOMAIN][entry.entry_id]["scenes"].append(scene)

    return True


async def async_unload_entry(hass: HomeAssistant, entry: ConfigEntry):
    """Unload a config entry."""
    unload_ok = all(
        await asyncio.gather(
            *[
                hass.config_entries.async_forward_entry_unload(entry, component)
                for component in PLATFORMS
            ]
        )
    )
    if unload_ok:
        hass.data[DOMAIN][entry.entry_id].pop(entry.entry_id)

    return unload_ok<|MERGE_RESOLUTION|>--- conflicted
+++ resolved
@@ -38,11 +38,8 @@
 )
 
 PLATFORMS = [
-<<<<<<< HEAD
+    "binary_sensor",
     "climate",
-=======
-    "binary_sensor",
->>>>>>> 14d94f9f
     "cover",
     "light",
     "lock",
