"""Constants for the TaHoma integration."""
from homeassistant.components.alarm_control_panel import DOMAIN as ALARM_CONTROL_PANEL
from homeassistant.components.binary_sensor import DOMAIN as BINARY_SENSOR
from homeassistant.components.climate import DOMAIN as CLIMATE
from homeassistant.components.cover import DOMAIN as COVER
from homeassistant.components.light import DOMAIN as LIGHT
from homeassistant.components.lock import DOMAIN as LOCK
from homeassistant.components.sensor import DOMAIN as SENSOR
from homeassistant.components.switch import DOMAIN as SWITCH
from homeassistant.components.water_heater import DOMAIN as WATER_HEATER

CONF_HUB = "hub"
DOMAIN = "tahoma"

DEFAULT_HUB = "Somfy TaHoma"
SUPPORTED_ENDPOINTS = {
    "Cozytouch": "https://ha110-1.overkiz.com/enduser-mobile-web/enduserAPI/",
    "eedomus": "https://ha101-1.overkiz.com/enduser-mobile-web/enduserAPI/",
    "Hi Kumo": "https://ha117-1.overkiz.com/enduser-mobile-web/enduserAPI/",
    "Rexel Energeasy Connect": "https://ha112-1.overkiz.com/enduser-mobile-web/enduserAPI/",
    "Somfy Connexoon IO": "https://tahomalink.com/enduser-mobile-web/enduserAPI/",
    "Somfy Connexoon RTS": "https://ha201-1.overkiz.com/enduser-mobile-web/enduserAPI/",
    "Somfy TaHoma": "https://tahomalink.com/enduser-mobile-web/enduserAPI/",
}

HUB_MANUFACTURER = {
    "Cozytouch": "Cozytouch",
    "eedomus": "eedomus",
    "Hi Kumo": "Hitachi",
    "Rexel Energeasy Connect": "Rexel",
    "Somfy Connexoon IO": "Somfy",
    "Somfy Connexoon RTS": "Somfy",
    "Somfy TaHoma": "Somfy",
}

MIN_UPDATE_INTERVAL = 30
DEFAULT_UPDATE_INTERVAL = 30

IGNORED_TAHOMA_DEVICES = [
    "ProtocolGateway",
    "Pod",
]

# Used to map the Somfy widget and ui_class to the Home Assistant platform
TAHOMA_DEVICE_TO_PLATFORM = {
    "AdjustableSlatsRollerShutter": COVER,
    "AirFlowSensor": BINARY_SENSOR,  # widgetName, uiClass is AirSensor (sensor)
    "AirSensor": SENSOR,
    "Alarm": ALARM_CONTROL_PANEL,
    "AtlanticElectricalHeater": CLIMATE,  # widgetName, uiClass is HeatingSystem (not supported)
<<<<<<< HEAD
    "AtlanticHeatRecoveryVentilation": CLIMATE,  # widgetName, uiClass is VentilationSystem (not supported)
=======
    "AtlanticElectricalHeaterWithAdjustableTemperatureSetpoint": CLIMATE,  # widgetName, uiClass is HeatingSystem (not supported)
    "AtlanticElectricalTowelDryer": CLIMATE,  # widgetName, uiClass is HeatingSystem (not supported)
>>>>>>> 9f9e3187
    "AtlanticPassAPCDHW": CLIMATE,  # widgetName, uiClass is WaterHeatingSystem (not supported)
    "AtlanticPassAPCHeatingAndCoolingZone": CLIMATE,  # widgetName, uiClass is HeatingSystem (not supported)
    "AtlanticPassAPCZoneControl": CLIMATE,  # widgetName, uiClass is HeatingSystem (not supported)
    "Awning": COVER,
    "CarButtonSensor": BINARY_SENSOR,
    "ConsumptionSensor": SENSOR,
    "ContactSensor": BINARY_SENSOR,
    "Curtain": COVER,
    "DimmerExteriorHeating": CLIMATE,  # widgetName, uiClass is ExteriorHeatingSystem (not supported)
    "DomesticHotWaterProduction": WATER_HEATER,  # widgetName, uiClass is WaterHeatingSystem (not supported)
    "DomesticHotWaterTank": SWITCH,  # widgetName, uiClass is WaterHeatingSystem (not supported)
    "DoorLock": LOCK,
    "ElectricitySensor": SENSOR,
    "EvoHomeController": CLIMATE,  # widgetName, uiClass is EvoHome (not supported)
    "ExteriorScreen": COVER,
    "ExteriorVenetianBlind": COVER,
    "GarageDoor": COVER,
    "GasSensor": SENSOR,
    "Gate": COVER,
    "GenericSensor": SENSOR,
    "HeatingSetPoint": CLIMATE,  # widgetName, uiClass is EvoHome (not supported)
    "HitachiDHW": WATER_HEATER,  # widgetName, uiClass is HitachiHeatingSystem (not supported)
    "HitachiAirToWaterHeatingZone": CLIMATE,  # widgetName, uiClass is HitachiHeatingSystem (not supported)
    "HitachiAirToAirHeatPump": CLIMATE,  # widgetName, uiClass is HitachiHeatingSystem (not supported)
    "HumiditySensor": SENSOR,
    "Light": LIGHT,
    "LightSensor": SENSOR,
    "MotionSensor": BINARY_SENSOR,
    "MyFoxSecurityCamera": COVER,  # widgetName, uiClass is Camera (not supported)
    "OccupancySensor": BINARY_SENSOR,
    "OnOff": SWITCH,
    "Pergola": COVER,
    "RainSensor": BINARY_SENSOR,
    "RollerShutter": COVER,
    "RTSGeneric": COVER,  # widgetName, uiClass is Generic (not supported)
    "Screen": COVER,
    "Shutter": COVER,
    "Siren": SWITCH,
    "SirenStatus": BINARY_SENSOR,  # widgetName, uiClass is Siren (switch)
    "SmokeSensor": BINARY_SENSOR,
    "SomfyThermostat": CLIMATE,  # widgetName, uiClass is HeatingSystem (not supported)
    "StatelessExteriorHeating": CLIMATE,  # widgetName, uiClass is ExteriorHeatingSystem.
    "SunIntensitySensor": SENSOR,
    "SunSensor": SENSOR,
    "SwimmingPool": SWITCH,
    "SwingingShutter": COVER,
    "TemperatureSensor": SENSOR,
    "ThermalEnergySensor": SENSOR,
    "VenetianBlind": COVER,
    "WaterDetectionSensor": BINARY_SENSOR,  # widgetName, uiClass is HumiditySensor (sensor)
    "WaterSensor": SENSOR,
    "WeatherSensor": SENSOR,
    "WindSensor": SENSOR,
    "Window": COVER,
    "WindowHandle": BINARY_SENSOR,
}

CORE_ON_OFF_STATE = "core:OnOffState"

COMMAND_OFF = "off"
COMMAND_ON = "on"

CONF_UPDATE_INTERVAL = "update_interval"<|MERGE_RESOLUTION|>--- conflicted
+++ resolved
@@ -48,12 +48,9 @@
     "AirSensor": SENSOR,
     "Alarm": ALARM_CONTROL_PANEL,
     "AtlanticElectricalHeater": CLIMATE,  # widgetName, uiClass is HeatingSystem (not supported)
-<<<<<<< HEAD
     "AtlanticHeatRecoveryVentilation": CLIMATE,  # widgetName, uiClass is VentilationSystem (not supported)
-=======
     "AtlanticElectricalHeaterWithAdjustableTemperatureSetpoint": CLIMATE,  # widgetName, uiClass is HeatingSystem (not supported)
     "AtlanticElectricalTowelDryer": CLIMATE,  # widgetName, uiClass is HeatingSystem (not supported)
->>>>>>> 9f9e3187
     "AtlanticPassAPCDHW": CLIMATE,  # widgetName, uiClass is WaterHeatingSystem (not supported)
     "AtlanticPassAPCHeatingAndCoolingZone": CLIMATE,  # widgetName, uiClass is HeatingSystem (not supported)
     "AtlanticPassAPCZoneControl": CLIMATE,  # widgetName, uiClass is HeatingSystem (not supported)
