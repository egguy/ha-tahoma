--- conflicted
+++ resolved
@@ -55,13 +55,8 @@
 # Used to map the Somfy widget or uiClass to the Home Assistant device classes
 TAHOMA_BINARY_SENSOR_DEVICE_CLASSES = {
     "SmokeSensor": DEVICE_CLASS_SMOKE,
-<<<<<<< HEAD
-    "MotionSensor": DEVICE_CLASS_MOTION,
-    "ContactSensor": DEVICE_CLASS_OPENING
-=======
     "OccupancySensor": DEVICE_CLASS_OCCUPANCY,
     "ContactSensor": DEVICE_CLASS_OPENING 
->>>>>>> 14d94f9f
 }
 
 # Tahoma Attributes
